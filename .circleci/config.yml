--- conflicted
+++ resolved
@@ -83,7 +83,6 @@
       - store_artifacts:
           path: ~/test-results
 
-<<<<<<< HEAD
   admin-tests:
     docker:
       - image: gcr.io/cloud-builders/docker
@@ -93,8 +92,6 @@
       - setup_remote_docker
       - run: cd admin ; make test
 
-=======
->>>>>>> b2484519
   staging-test-with-rebase:
     docker:
       - image: quay.io/freedomofpress/circleci-docker:latest
@@ -111,7 +108,6 @@
       - checkout
 
       - run:
-<<<<<<< HEAD
           name: Rebase on-top of latest develop
           command: ./devops/scripts/rebase-develop.sh
 
@@ -120,14 +116,12 @@
           command: apt-get install -y enchant
 
       - run:
-=======
->>>>>>> b2484519
           name: Installation pre-reqs
           command: pip install -U -r ./securedrop/requirements/develop-requirements.txt
 
       - run:
           name: Check Python dependencies for CVEs
-          command: make safety || true # Revert when Ansible 2.4 is used
+          command: make safety
 
       - setup_remote_docker
 
@@ -150,16 +144,11 @@
       - store_artifacts:
           path: /root/sd/junit
 
-<<<<<<< HEAD
-      - store_artifacts:
-          path: /root/sd/raw-test-output
-=======
       - store_artifacts:
           path: /root/sd/raw-test-output
 
       - store_artifacts:
           path: /root/sd/.tor_version
->>>>>>> b2484519
 
 workflows:
   version: 2
@@ -167,10 +156,7 @@
     jobs:
       - lint
       - tests
-<<<<<<< HEAD
       - admin-tests
-=======
->>>>>>> b2484519
       - staging-test-with-rebase:
           requires:
             - lint