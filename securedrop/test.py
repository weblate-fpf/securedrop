--- conflicted
+++ resolved
@@ -43,14 +43,11 @@
 
 def _logout(app):
     # See http://flask.pocoo.org/docs/testing/#accessing-and-modifying-sessions
-<<<<<<< HEAD
-=======
     # This is necessary because SecureDrop doesn't have a logout button, so a
     # user is logged in until they close the browser, which clears the session.
     # For testing, this function simulates closing the browser at places
     # where a source is likely to do so (for instance, between submitting a
     # document and checking for a journalist reply).
->>>>>>> 645ab32b
     with app.session_transaction() as sess:
         sess.clear()
 
@@ -473,10 +470,7 @@
             rv = source_app.post('/login', data=dict(
                 codename=codename), follow_redirects=True)
             self.assertEqual(rv.status_code, 200)
-<<<<<<< HEAD
             self.assertFalse(session['flagged'])
-=======
->>>>>>> 645ab32b
             _logout(source_app)
 
         with self.journalist_app as journalist_app:
@@ -504,44 +498,24 @@
         ))
         self.assertEqual(rv.status_code, 200)
 
-<<<<<<< HEAD
-=======
         if not expected_success:
             self.assertIn("You have entered text that we could not parse", rv.data)
         else:
             self.assertIn("Thanks! Your reply has been stored.", rv.data)
 
->>>>>>> 645ab32b
         with self.journalist_app as journalist_app:
             rv = journalist_app.get(col_url)
             self.assertIn("reply-", rv.data)
             _logout(journalist_app)
 
         _block_on_reply_keypair_gen(codename)
-<<<<<<< HEAD
-=======
-
->>>>>>> 645ab32b
+
         with self.source_app as source_app:
             rv = source_app.post('/login', data=dict(codename=codename), follow_redirects=True)
             self.assertEqual(rv.status_code, 200)
             rv = source_app.get('/lookup')
             self.assertEqual(rv.status_code, 200)
-<<<<<<< HEAD
-            self.assertIn(
-                "You have received a reply. For your security, please delete all replies when you're done with them.", rv.data)
-            self.assertIn(test_reply, rv.data)
-
-            soup = BeautifulSoup(rv.data)
-            msgid = soup.select('form.message > input[name="msgid"]')[0]['value']
-            rv = source_app.post('/delete', data=dict(
-                sid=sid,
-                msgid=msgid,
-            ), follow_redirects=True)
-            self.assertEqual(rv.status_code, 200)
-            self.assertIn("Reply deleted", rv.data)
-            _logout(source_app)
-=======
+
             if not expected_success:
                 # there should be no reply
                 self.assertTrue("You have received a reply." not in rv.data)
@@ -616,7 +590,6 @@
         # 1. Warning dialog appearance
         # 2. "Don't show again" checkbox behavior
         # 2. Correct behavior on "yes" and "no" buttons
->>>>>>> 645ab32b
 
 
 class TestStore(unittest.TestCase):
