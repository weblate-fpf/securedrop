# -*- coding: utf-8 -*-
import os
from datetime import datetime
import uuid
from functools import wraps
import zipfile
from cStringIO import StringIO
import subprocess

import logging
# This module's logger is explicitly labeled so the correct logger is used,
# even when this is run from the command line (e.g. during development)
log = logging.getLogger('source')

from flask import (Flask, request, render_template, session, redirect, url_for,
                   flash, abort, g, send_file)
from flask_wtf.csrf import CsrfProtect

from sqlalchemy.orm.exc import MultipleResultsFound, NoResultFound
from sqlalchemy.exc import IntegrityError

import config
import version
import crypto_util
import store
import background
import template_filters
from db import db_session, Source, Submission
from jinja2 import evalcontextfilter

app = Flask(__name__, template_folder=config.SOURCE_TEMPLATES_DIR)
app.config.from_object(config.SourceInterfaceFlaskConfig)
CsrfProtect(app)

SUBMIT_DOC_NOTIFY_STR = "Thanks! We received your document"
SUBMIT_MSG_NOTIFY_STR = "Thanks! We received your message"
SUBMIT_CODENAME_NOTIFY_STR = "Please remember your codename: you can use it to log back into this site to read responses from us and to submit follow-up documents and messages."

app.jinja_env.globals['version'] = version.__version__
if getattr(config, 'CUSTOM_HEADER_IMAGE', None):
    app.jinja_env.globals['header_image'] = config.CUSTOM_HEADER_IMAGE
    app.jinja_env.globals['use_custom_header_image'] = True
else:
    app.jinja_env.globals['header_image'] = 'logo.png'
    app.jinja_env.globals['use_custom_header_image'] = False

app.jinja_env.filters['datetimeformat'] = template_filters.datetimeformat
app.jinja_env.filters['nl2br'] = evalcontextfilter(template_filters.nl2br)

@app.teardown_appcontext
def shutdown_session(exception=None):
    """Automatically remove database sessions at the end of the request, or
    when the application shuts down"""
    db_session.remove()


def logged_in():
    return 'logged_in' in session


def login_required(f):
    @wraps(f)
    def decorated_function(*args, **kwargs):
        if not logged_in():
            return redirect(url_for('login'))
        return f(*args, **kwargs)
    return decorated_function


def ignore_static(f):
    """Only executes the wrapped function if we're not loading a static resource."""
    @wraps(f)
    def decorated_function(*args, **kwargs):
        if request.path.startswith('/static'):
            return  # don't execute the decorated function
        return f(*args, **kwargs)
    return decorated_function


@app.before_request
@ignore_static
def setup_g():
    """Store commonly used values in Flask's special g object"""
    # ignore_static here because `crypto_util.hash_codename` is scrypt (very
    # time consuming), and we don't need to waste time running if we're just
    # serving a static resource that won't need to access these common values.
    if logged_in():
        g.codename = session['codename']
        g.sid = crypto_util.hash_codename(g.codename)
        try:
            g.source = Source.query.filter(Source.filesystem_id == g.sid).one()
        except MultipleResultsFound as e:
            app.logger.error("Found multiple Sources when one was expected: %s" % (e,))
            abort(500)
        except NoResultFound as e:
            app.logger.error("Found no Sources when one was expected: %s" % (e,))
            del session['logged_in']
            del session['codename']
            return redirect(url_for('index'))
        g.loc = store.path(g.sid)


@app.before_request
@ignore_static
def check_tor2web():
        # ignore_static here so we only flash a single message warning about Tor2Web,
        # corresponding to the intial page load.
    if 'X-tor2web' in request.headers:
        flash('<strong>WARNING:</strong> You appear to be using Tor2Web. '
              'This <strong>does not</strong> provide anonymity. '
              '<a href="/tor2web-warning">Why is this dangerous?</a>',
              "banner-warning")


@app.route('/')
def index():
    return render_template('index.html')


def generate_unique_codename(num_words):
    """Generate random codenames until we get an unused one"""
    while True:
        codename = crypto_util.genrandomid(num_words)
        sid = crypto_util.hash_codename(codename) # scrypt (slow)
        matching_sources = Source.query.filter(Source.filesystem_id == sid).all()
        if len(matching_sources) == 0:
            return codename


@app.route('/generate', methods=('GET', 'POST'))
def generate():
    # Popping this key prevents errors when a logged in user returns to /generate.
    # TODO: is this the best experience? A logged in user will be automatically
    # logged out if they navigate to /generate by accident, which could be
    # confusing. It might be better to instead redirect them to the lookup
    # page, or inform them that they're logged in.
    session.pop('logged_in', None)

    number_words = 8
    if request.method == 'POST':
        number_words = int(request.form['number-words'])
        if number_words not in range(7, 11):
            abort(403)

    codename = generate_unique_codename(number_words)
    session['codename'] = codename
    return render_template('generate.html', codename=codename)


@app.route('/create', methods=['POST'])
def create():
    sid = crypto_util.hash_codename(session['codename'])

    source = Source(sid, crypto_util.display_id())
    db_session.add(source)
    try:
        db_session.commit()
    except IntegrityError as e: 
        app.logger.error("Attempt to create a source with duplicate codename: %s" % (e,))
    else:
        os.mkdir(store.path(sid))

    session['logged_in'] = True
    return redirect(url_for('lookup'))


@app.route('/lookup', methods=('GET',))
@login_required
def lookup():
    replies = []
    for fn in os.listdir(g.loc):
        if fn.endswith('-reply.gpg'):
            try:
                msg = crypto_util.decrypt(g.codename,
                        file(store.path(g.sid, fn)).read()).decode("utf-8")
            except UnicodeDecodeError:
                app.logger.error("Could not decode reply %s" % fn)
            else:
                date = datetime.fromtimestamp(os.stat(store.path(g.sid, fn)).st_mtime)
                replies.append(dict(id=fn, date=date, msg=msg))

    def async_genkey(sid, codename):
        with app.app_context():
            background.execute(lambda: crypto_util.genkeypair(sid, codename))

    # Generate a keypair to encrypt replies from the journalist
    # Only do this if the journalist has flagged the source as one
    # that they would like to reply to. (Issue #140.)
    if not crypto_util.getkey(g.sid) and g.source.flagged:
        async_genkey(g.sid, g.codename)

<<<<<<< HEAD
    # if this was a redirect from the login page, flash a message if there are
    # no replies to clarify "check for replies" flow (#393)
    if request.args.get('from_login') == '1' and len(replies) == 0:
        flash("There are no replies at this time. You can submit more documents from this codename below.", "notification")
=======
    has_submissions = True if sum(g.source.documents_messages_count().values()) else False
>>>>>>> bc86aafa

    return render_template('lookup.html', codename=g.codename, replies=replies,
            flagged=g.source.flagged, haskey=crypto_util.getkey(g.sid),
            has_submissions=has_submissions)


def normalize_timestamps(sid):
    """
    Update the timestamps on all of the source's submissions to match that of
    the latest submission. This minimizes metadata that could be useful to
    investigators. See #301.
    """
    sub_paths = [ store.path(sid, submission.filename)
                  for submission in g.source.submissions ]
    if len(sub_paths) > 1:
        args = ["touch"]
        args.extend(sub_paths[:-1])
        rc = subprocess.call(args)
        if rc != 0:
            app.logger.warning("Couldn't normalize submission timestamps (touch exited with %d)" % rc)


@app.route('/submit', methods=('POST',))
@login_required
def submit():
    msg = request.form['msg']
    fh = request.files['fh']

    fnames = []
    journalist_filename = g.source.journalist_filename()

    if msg:
        g.source.interaction_count += 1
        fnames.append(store.save_message_submission(g.sid, g.source.interaction_count,
            journalist_filename, msg))
        flash("{}. {}".format(SUBMIT_MSG_NOTIFY_STR,
                              SUBMIT_CODENAME_NOTIFY_STR), "notification")
    if fh:
        g.source.interaction_count += 1
        fnames.append(store.save_file_submission(g.sid, g.source.interaction_count,
            journalist_filename, fh.filename, fh.stream))
        flash("{} '{}'. {}".format(SUBMIT_DOC_NOTIFY_STR,
                                   fh.filename or '[unnamed]',
                                   SUBMIT_CODENAME_NOTIFY_STR), "notification")
    for fname in fnames:
        submission = Submission(g.source, fname)
        db_session.add(submission)

    if g.source.pending:
        g.source.pending = False

        # Generate a keypair now, if there's enough entropy (issue #303)
        entropy_avail = int(open('/proc/sys/kernel/random/entropy_avail').read())
        if entropy_avail >= 2400:
            crypto_util.genkeypair(g.sid, g.codename)

    g.source.last_updated = datetime.utcnow()
    db_session.commit()
    normalize_timestamps(g.sid)

    return redirect(url_for('lookup'))


@app.route('/delete', methods=('POST',))
@login_required
def delete():
    msgid = request.form['msgid']
    assert '/' not in msgid
    potential_files = os.listdir(g.loc)
    if msgid not in potential_files:
        abort(404)  # TODO are the checks necessary?
    store.secure_unlink(store.path(g.sid, msgid))
    flash("Reply deleted.", "notification")

    return redirect(url_for('lookup'))


def valid_codename(codename):
    return os.path.exists(store.path(crypto_util.hash_codename(codename)))

@app.route('/login', methods=('GET', 'POST'))
def login():
    if request.method == 'POST':
        codename = request.form['codename']
        try:
            valid = valid_codename(codename)
        except crypto_util.CryptoException:
            pass
        else:
            if valid:
                session.update(codename=codename, logged_in=True)
                return redirect(url_for('lookup', from_login='1'))
        flash("Sorry, that is not a recognized codename.", "error")
    return render_template('login.html')


@app.route('/howto-disable-js')
def howto_disable_js():
    return render_template("howto-disable-js.html")


@app.route('/tor2web-warning')
def tor2web_warning():
    return render_template("tor2web-warning.html")


@app.route('/journalist-key')
def download_journalist_pubkey():
    journalist_pubkey = crypto_util.gpg.export_keys(config.JOURNALIST_KEY)
    return send_file(StringIO(journalist_pubkey),
                     mimetype="application/pgp-keys",
                     attachment_filename=config.JOURNALIST_KEY + ".asc",
                     as_attachment=True)


@app.route('/why-journalist-key')
def why_download_journalist_pubkey():
    return render_template("why-journalist-key.html")


@app.errorhandler(404)
def page_not_found(error):
    return render_template('notfound.html'), 404

@app.errorhandler(500)
def internal_error(error):
    return render_template('error.html'), 500

def write_pidfile():
    pid = str(os.getpid())
    with open(config.SOURCE_PIDFILE, 'w') as fp:
        fp.write(pid)

if __name__ == "__main__":
    write_pidfile()
    # TODO make sure debug is not on in production
    app.run(debug=True, host='0.0.0.0', port=8080)
<|MERGE_RESOLUTION|>--- conflicted
+++ resolved
@@ -189,14 +189,7 @@
     if not crypto_util.getkey(g.sid) and g.source.flagged:
         async_genkey(g.sid, g.codename)
 
-<<<<<<< HEAD
-    # if this was a redirect from the login page, flash a message if there are
-    # no replies to clarify "check for replies" flow (#393)
-    if request.args.get('from_login') == '1' and len(replies) == 0:
-        flash("There are no replies at this time. You can submit more documents from this codename below.", "notification")
-=======
     has_submissions = True if sum(g.source.documents_messages_count().values()) else False
->>>>>>> bc86aafa
 
     return render_template('lookup.html', codename=g.codename, replies=replies,
             flagged=g.source.flagged, haskey=crypto_util.getkey(g.sid),
