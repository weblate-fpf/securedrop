{% extends "base.html" %}
{% block body %}
<h2>Why is there a warning about Tor2Web?</h2>
<<<<<<< HEAD
<p>Tor2Web (http://tor2web.org) is a proxy service that lets you browse Tor Hidden Services (.onion sites) without installing Tor. It was designed to facilitate anonymous publishing.</p>
<p>Tor2Web only protects publishers, not readers. If you upload documents to us using Tor2Web, you are <strong>not anonymous</strong> and could be identified by your ISP or the Tor2Web proxy operators. Additionally, since Tor2Web sites typically use HTTPS, it is possible that your connection could be MITM'ed by a capable adversary.</p>
<p>If you want to submit information, we <strong>strongly advise you</strong> to install Tor (https://www.torproject.org/download.html.en) and use it to access our site safely and anonymously.</p>
=======
<p><a href="/redirect/http://tor2web.org/">Tor2Web</a> is a proxy service that lets you browse Tor Hidden Services (.onion sites) without installing Tor. It was designed to facilitate anonymous publishing.</p>
<p>Tor2Web only protects publishers, not readers. If you upload documents to us using Tor2Web, you are <strong>not anonymous</strong> and could be identified by your ISP or the Tor2Web proxy operators. Additionally, since Tor2Web sites typically use HTTPS, it is possible that your connection could be MITM'ed by a capable adversary.</p>
<p>If you want to submit information, we <strong>strongly advise you</strong> to <a href="/redirect/https://www.torproject.org/download.html.en">install Tor</a> and use it to access our site safely and anonymously.</p>
>>>>>>> 645ab32b
{% endblock %}<|MERGE_RESOLUTION|>--- conflicted
+++ resolved
@@ -1,13 +1,7 @@
 {% extends "base.html" %}
 {% block body %}
 <h2>Why is there a warning about Tor2Web?</h2>
-<<<<<<< HEAD
-<p>Tor2Web (http://tor2web.org) is a proxy service that lets you browse Tor Hidden Services (.onion sites) without installing Tor. It was designed to facilitate anonymous publishing.</p>
-<p>Tor2Web only protects publishers, not readers. If you upload documents to us using Tor2Web, you are <strong>not anonymous</strong> and could be identified by your ISP or the Tor2Web proxy operators. Additionally, since Tor2Web sites typically use HTTPS, it is possible that your connection could be MITM'ed by a capable adversary.</p>
-<p>If you want to submit information, we <strong>strongly advise you</strong> to install Tor (https://www.torproject.org/download.html.en) and use it to access our site safely and anonymously.</p>
-=======
 <p><a href="/redirect/http://tor2web.org/">Tor2Web</a> is a proxy service that lets you browse Tor Hidden Services (.onion sites) without installing Tor. It was designed to facilitate anonymous publishing.</p>
 <p>Tor2Web only protects publishers, not readers. If you upload documents to us using Tor2Web, you are <strong>not anonymous</strong> and could be identified by your ISP or the Tor2Web proxy operators. Additionally, since Tor2Web sites typically use HTTPS, it is possible that your connection could be MITM'ed by a capable adversary.</p>
 <p>If you want to submit information, we <strong>strongly advise you</strong> to <a href="/redirect/https://www.torproject.org/download.html.en">install Tor</a> and use it to access our site safely and anonymously.</p>
->>>>>>> 645ab32b
 {% endblock %}