--- conflicted
+++ resolved
@@ -2,15 +2,11 @@
 <html>
   <head>
     <title>SecureDrop</title>
-<<<<<<< HEAD
     <link rel="stylesheet" href="/static/css/normalize.css" type="text/css" media="all" />
     <link rel="stylesheet" href="/static/css/styles.css" type="text/css" media="all" />
     <link rel="stylesheet" href="/static/css/font-awesome.css" type="text/css" media="all" />
     <link rel="icon" type="image/png" href="/static/i/favicon.png">
-    <script src="/static/js/libs/jquery-2.0.3.min.js"></script>
-=======
     <script src="/static/js/libs/jquery-2.1.1.min.js"></script>
->>>>>>> 8942d109
     <script src="/static/js/libs/localForage.js"></script>
     <script src="/static/js/journalist.js"></script>
     {% block extrahead %}{% endblock %}
