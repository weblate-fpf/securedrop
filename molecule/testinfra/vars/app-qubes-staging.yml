---
# Testinfra vars file for app-staigng.
wanted_apache_headers:
  X-XSS-Protection: "1; mode=block"
  X-Content-Type-Options: nosniff
  X-Download-Options: noopen
<<<<<<< HEAD
  Content-Security-Policy: "default-src 'none'; script-src 'self'; style-src 'self'; img-src 'self'; font-src 'self';"
  Cross-Origin-Opener-Policy: "same-origin"
  Cross-Origin-Embedder-Policy: "same-origin"
  Cross-Origin-Resource-Policy: "same-site"

=======
  Content-Security-Policy: "default-src 'none'; script-src 'self'; style-src 'self'; img-src 'self'; font-src 'self'; frame-ancestors 'none';"
>>>>>>> d79ef48d

securedrop_venv: /opt/venvs/securedrop-app-code
securedrop_venv_bin: "{{ securedrop_venv }}/bin"
securedrop_venv_site_packages: "{{ securedrop_venv }}/lib/python3.5/site-packages"
securedrop_code: /var/www/securedrop
securedrop_data: /var/lib/securedrop
securedrop_user: www-data

app_hostname: app-staging
monitor_hostname: mon-staging

apache_listening_address: 127.0.0.1
apache_source_log: /var/log/apache2/source-error.log
apache_allow_from: 127.0.0.1

dns_server:
  - 8.8.8.8
  - 8.8.4.4
mon_ip: 10.137.0.51
app_ip: 10.137.0.50

pip_deps:
  - name: 'Flask'
    version: '1.0.2'

apparmor_complain: []

app_directories:
  - /var/www/securedrop
  - /var/lib/securedrop
  - /var/lib/securedrop/store
  - /var/lib/securedrop/keys
  - /var/lib/securedrop/tmp

tor_services:
  - name: journalistv3
    ports:
      - "80"
    authenticated: yes
    version: 3

  - name: sourcev3
    ports:
      - "80"
    authenticated: no
    version: 3

# Staging permits presence of "source-error.log".
allowed_apache_logfiles:
  - /var/log/apache2/access.log
  - /var/log/apache2/error.log
  - /var/log/apache2/journalist-access.log
  - /var/log/apache2/journalist-error.log
  - /var/log/apache2/other_vhosts_access.log
  - /var/log/apache2/source-error.log

fpf_apt_repo_url: "https://apt-test.freedom.press"<|MERGE_RESOLUTION|>--- conflicted
+++ resolved
@@ -4,15 +4,10 @@
   X-XSS-Protection: "1; mode=block"
   X-Content-Type-Options: nosniff
   X-Download-Options: noopen
-<<<<<<< HEAD
-  Content-Security-Policy: "default-src 'none'; script-src 'self'; style-src 'self'; img-src 'self'; font-src 'self';"
+  Content-Security-Policy: "default-src 'none'; script-src 'self'; style-src 'self'; img-src 'self'; font-src 'self'; frame-ancestors 'none';"
   Cross-Origin-Opener-Policy: "same-origin"
   Cross-Origin-Embedder-Policy: "same-origin"
   Cross-Origin-Resource-Policy: "same-site"
-
-=======
-  Content-Security-Policy: "default-src 'none'; script-src 'self'; style-src 'self'; img-src 'self'; font-src 'self'; frame-ancestors 'none';"
->>>>>>> d79ef48d
 
 securedrop_venv: /opt/venvs/securedrop-app-code
 securedrop_venv_bin: "{{ securedrop_venv }}/bin"
