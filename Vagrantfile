--- conflicted
+++ resolved
@@ -45,11 +45,6 @@
     staging.vm.hostname = "mon-staging"
     staging.vm.box = "bento/ubuntu-14.04"
     staging.vm.network "private_network", ip: "10.0.1.3", virtualbox__intnet: true
-<<<<<<< HEAD
-    staging.vm.box_url = "https://cloud-images.ubuntu.com/vagrant/trusty/current/trusty-server-cloudimg-amd64-vagrant-disk1.box"
-=======
-    staging.hostmanager.aliases = %w(securedrop-monitor-server-alias)
->>>>>>> 3be5bd69
     staging.vm.synced_folder './', '/vagrant', disabled: true
     staging.vm.provider "virtualbox" do |v|
       v.name = "mon-staging"
@@ -91,18 +86,13 @@
   # The prod hosts are just like production but are virtualized.
   # All access to SSH and the web interfaces is only over Tor.
   config.vm.define 'mon-prod', autostart: false do |prod|
-<<<<<<< HEAD
     if ENV['SECUREDROP_SSH_OVER_TOR']
       config.ssh.host = find_ssh_aths("mon-ssh-aths")
       config.ssh.proxy_command = tor_ssh_proxy_command
       config.ssh.port = 22
     end
     prod.vm.hostname = "mon-prod"
-    prod.vm.box = "trusty64"
-=======
-    prod.vm.box = "mon-prod"
     prod.vm.box = "bento/ubuntu-14.04"
->>>>>>> 3be5bd69
     prod.vm.network "private_network", ip: "10.0.1.5", virtualbox__intnet: true
     prod.vm.synced_folder './', '/vagrant', disabled: true
     prod.vm.provider "virtualbox" do |v|
