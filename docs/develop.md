--- conflicted
+++ resolved
@@ -53,11 +53,7 @@
 
 ```sh
 sudo apt-get install python-pip
-<<<<<<< HEAD
-sudo pip install ansible==1.8.4
-=======
 sudo pip install -U ansible
->>>>>>> 8ca6b1cb
 ```
 
 If you're using Ubuntu, you can install a sufficiently recent version of Ansible from backports (if you prefer): `sudo apt-get install ansible/trusty-backports`
@@ -75,8 +71,7 @@
 3. [Ansible](http://docs.ansible.com/intro_installation.html). There are several
       ways to install Ansible on a Mac. We recommend using pip so you will get
       the latest stable version. To install Ansible via pip, `sudo easy_install
-<<<<<<< HEAD
-      pip && sudo pip install ansible==1.8.4`.
+      pip && sudo pip install -U ansible`.
 
 # Clone the repository
 
@@ -84,16 +79,6 @@
 
 # Pick a development environment
 
-=======
-      pip && sudo pip install -U ansible`.
-
-# Clone the repository
-
-Once you've installed the prerequisites for the development environment, use git to clone the SecureDrop repo: `git clone https://github.com/freedomofpress/securedrop.git`. SecureDrop uses a branching model based on [git-flow](http://nvie.com/posts/a-successful-git-branching-model/). The `master` branch always points to the latest stable release. Use this branch if you are interested in installing or auditing SecureDrop. Development for the upcoming release of SecureDrop takes place on `develop`, which is the default branch. If you want to contribute, you should branch from and submit pull requests to `develop`.
-
-# Pick a development environment
-
->>>>>>> 8ca6b1cb
 There are several predefined virtual environments in the Vagrantfile: development, staging, and prod (production).
 
 * **development**: for working on the application code
@@ -111,12 +96,9 @@
     * Putting the AppArmor profiles in complain mode (default) or enforce mode can be done with the Ansible tags apparmor-complain or apparmor-enforce.
 * **mon-prod**: This is like a production installation with all of the hardening applied but virtualized
 
-<<<<<<< HEAD
 If you plan to alter the configuration of any of these machines,
 make sure to review the [Development Guide for Serverspec Tests](/docs/spec_tests.md).
 
-=======
->>>>>>> 8ca6b1cb
 ## Development
 
 This VM is intended for rapid development on the SecureDrop web application. It
@@ -134,27 +116,13 @@
 cd /vagrant/securedrop
 ./manage.py run         # run development servers
 ./manage.py test        # run the unit and functional tests
-<<<<<<< HEAD
-=======
-./manage.py start       # starts the application servers
-./manage.py stop        # stops the application servers
->>>>>>> 8ca6b1cb
 ./manage.py reset       # resets the state of the development instance
 ./manage.py add_admin   # create a user to use when logging in to the Document Interface
 ```
 
-<<<<<<< HEAD
 SecureDrop consists of two separate web appications (the Source Interface and
 the Document Interface) that run concurrently. The development servers will
 detect code changes when they are saved and automatically reload.
-=======
-Once you start the servers, they will automatically reload when code changes are
-detected. If you accidentally save some incorrect code (e.g. with syntax
-errors), it's possible that one of the servers will get stuck in a bad state and
-be unable to recover. In that case, we recommend running `./manage.py restart`
-to restart the development servers. We are working on making this setup more
-transparent and easier to debug.
->>>>>>> 8ca6b1cb
 
 ## Staging
 
