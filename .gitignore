--- conflicted
+++ resolved
@@ -44,10 +44,7 @@
 # Vim temp files
 *~
 
-<<<<<<< HEAD
 # Securedrop root for development
 .securedrop/
-=======
 # Likely SQLite db file
-db.sql
->>>>>>> c8f5d7aa
+db.sql